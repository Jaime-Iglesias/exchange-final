--- conflicted
+++ resolved
@@ -1,9 +1,5 @@
 # exchange-final
 
-<<<<<<< HEAD
 Goerli Address for Dex - 0xf209eb37053fc059c94e8472749d67e762aea214
-=======
-Goerli Address for Dex - 0xb589057b1c29331649085235107d599b4abc8953
->>>>>>> f161d4f5
 
 Goerli Address for TFG Token - 0x5211a2560d94a1b69900d597a2d929807f238271